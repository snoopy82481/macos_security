--- conflicted
+++ resolved
@@ -1313,9 +1313,6 @@
     logmessage "{5} does not apply to this architecture"
     /usr/bin/defaults write "$audit_plist" {0} -dict-add finding -bool NO
 fi
-<<<<<<< HEAD
-    """.format(rule_yaml['id'], nist_controls.replace("\n", "\n#"), check.strip(), str(result), result_value, ' '.join(log_reference_id), arch, baseline_name)
-=======
     """.format(
                 rule_yaml["id"],
                 nist_controls.replace("\n", "\n#"),
@@ -1326,7 +1323,6 @@
                 arch,
                 baseline_name,
             )
->>>>>>> cf4bcf52
 
             check_function_string = check_function_string + zsh_check_text
 
