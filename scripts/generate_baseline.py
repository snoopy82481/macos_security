--- conflicted
+++ resolved
@@ -212,7 +212,7 @@
         print(tag)
     return
 
-def output_baseline(rules, os, keyword, benchmark="recommended"):
+def output_baseline(rules, os, keyword):
     inherent_rules = []
     permanent_rules = []
     na_rules = []
@@ -240,7 +240,6 @@
     output_text = f'title: "macOS {os}: Security Configuration - {keyword}"\n'
     output_text += f'description: |\n  This guide describes the actions to take when securing a macOS {os} system against the {keyword} baseline.\n'
     output_text += f'authors: |\n  |===\n  |Name|Organization\n  |===\n'
-    output_text += f'parent_values: "{benchmark}"\n'
     output_text += 'profile:\n'
     
     # sort the rules
@@ -346,18 +345,6 @@
         else:
             return ui
 
-<<<<<<< HEAD
-def odv_query(rules, benchmark):
-    print("The inclusion of any given rule is a risk-based-decision (RBD).  While each rule is mapped to an 800-53 control, deploying it in your organization should be part of the decision-making process. \nYou will be prompted to include each rule, and for those with specific organizational defined values (ODV), you will be prompted for those as well.\n")
-    
-    if not benchmark == "recommended":
-        print(f"WARNING: You are attempting to tailor an already established benchmark.  Excluding rules or modifying ODVs may not meet the compliance of the established benchmark.\n")
-        
-    included_rules = []
-    queried_rule_ids = []
-    
-    include_all = False
-=======
 def odv_query(rules, keyword):
     print("The inclusion of any given rule is a risk-based-decision (RBD).  While each rule is mapped to an 800-53 control, deploying it in your organization should be part of the decision-making process. \nYou will be prompted to include each rule, and for those with specific organizational defined values (ODV), you will be prompted for those as well.\n")
     
@@ -371,7 +358,6 @@
     included_rules = []
     queried_rule_ids = []
     
->>>>>>> 6639fbd4
 
     for rule in rules:
         get_odv = False
@@ -380,49 +366,18 @@
         if any(tag in rule.rule_tags for tag in _always_include):
             #print(f"Including rule {rule.rule_id} by default")
             include = "Y"
-<<<<<<< HEAD
-        elif include_all:
-            include = "Y"
-            get_odv = True
-            queried_rule_ids.append(rule.rule_id)
-            remove_odv_custom_rule(rule)
-        else:
-            if rule.rule_id not in queried_rule_ids:
-                include = sanitised_input(f"Would you like to include the rule for \"{rule.rule_id}\" in your benchmark? [Y/n/all]: ", str.lower, range_=('y', 'n', 'all'), default_="y")
-=======
         else:
             if rule.rule_id not in queried_rule_ids:
                 include = sanitised_input(f"Would you like to include the rule for \"{rule.rule_id}\" in your benchmark? [Y/n]: ", str.lower, range_=('y', 'n'), default_="y")
->>>>>>> 6639fbd4
                 queried_rule_ids.append(rule.rule_id)
                 get_odv = True
                 # remove custom ODVs if there, they will be re-written if needed
                 remove_odv_custom_rule(rule)
-<<<<<<< HEAD
-                if include.upper() == "ALL":
-                    include_all = True
-                    include = "y"
-=======
->>>>>>> 6639fbd4
         if include.upper() == "Y":
             included_rules.append(rule)
             if rule.rule_odv == "missing":
                 continue
             elif get_odv:
-<<<<<<< HEAD
-                if benchmark == "recommended":
-                    print(f'{rule.rule_odv["hint"]}')
-                    if isinstance(rule.rule_odv["recommended"], int):
-                         odv = sanitised_input(f'Enter the ODV for \"{rule.rule_id}\" or press Enter for the recommended value ({rule.rule_odv["recommended"]}): ', int, default_=rule.rule_odv["recommended"])
-                    elif isinstance(rule.rule_odv["recommended"], bool):
-                         odv = sanitised_input(f'Enter the ODV for \"{rule.rule_id}\" or press Enter for the recommended value ({rule.rule_odv["recommended"]}): ', bool, default_=rule.rule_odv["recommended"])
-                    else:
-                         odv = sanitised_input(f'Enter the ODV for \"{rule.rule_id}\" or press Enter for the recommended value ({rule.rule_odv["recommended"]}): ', str, default_=rule.rule_odv["recommended"])
-                    if odv and odv != rule.rule_odv["recommended"]:
-                        write_odv_custom_rule(rule, odv)
-                else:
-                    print(f'\nODV value: {rule.rule_odv["hint"]}')
-=======
                 if benchmark == "default":
                     print(f'{rule.rule_odv["hint"]}')
                     if isinstance(rule.rule_odv["default"], int):
@@ -435,7 +390,6 @@
                         write_odv_custom_rule(rule, odv)
                 else:
                     print(f'{rule.rule_odv["hint"]}')
->>>>>>> 6639fbd4
                     if isinstance(rule.rule_odv[benchmark], int):
                          odv = sanitised_input(f'Enter the ODV for \"{rule.rule_id}\" or press Enter for the default value ({rule.rule_odv[benchmark]}): ', int, default_=rule.rule_odv[benchmark])
                     elif isinstance(rule.rule_odv[benchmark], bool):
@@ -513,24 +467,10 @@
         print("No rules found for the keyword provided, please verify from the following list:")
         available_tags(all_rules)
     elif args.tailor:
-<<<<<<< HEAD
-        _established_benchmarks = ['stig', 'cis_lvl1', 'cis_lvl2']
-        if any(bm in args.keyword for bm in _established_benchmarks):
-            benchmark = args.keyword
-        else:
-            benchmark = "recommended"
-        # prompt for name of benchmark to be used for filename
-        tailored_filename = sanitised_input(f'Enter a name for your tailored benchmark or press Enter for the default value ({args.keyword}): ', str, default_=args.keyword)
-        # prompt for inclusion, add ODV
-        odv_baseline_rules = odv_query(found_rules, benchmark)
-        baseline_output_file = open(f"{build_path}/{tailored_filename}.yaml", 'w')
-        baseline_output_file.write(output_baseline(odv_baseline_rules, version_yaml["os"], args.keyword, benchmark))
-=======
         # prompt for inclusion, add ODV
         odv_baseline_rules = odv_query(found_rules, args.keyword)
         baseline_output_file = open(f"{build_path}/{args.keyword}.yaml", 'w')
         baseline_output_file.write(output_baseline(odv_baseline_rules, version_yaml["os"], args.keyword))
->>>>>>> 6639fbd4
     else:
         baseline_output_file = open(f"{build_path}/{args.keyword}.yaml", 'w')
         baseline_output_file.write(output_baseline(found_rules, version_yaml["os"], args.keyword))
