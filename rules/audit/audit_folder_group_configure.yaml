--- conflicted
+++ resolved
@@ -46,13 +46,10 @@
   - 800-53r4_high 
   - 800-171 
   - cnssi-1253
-<<<<<<< HEAD
   - cis_lvl1
   - cis_lvl2
   - cisv8
-=======
   - stig
->>>>>>> 8ef37541
 severity: "medium"
 mobileconfig: false
 mobileconfig_info: