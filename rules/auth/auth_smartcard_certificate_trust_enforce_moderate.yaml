--- conflicted
+++ resolved
@@ -39,8 +39,7 @@
     - SRG-OS-000384-GPOS-00167
     - SRG-OS-000403-GPOS-00182
   disa_stig:
-<<<<<<< HEAD
-    - N/A
+    - APPL-13-001060
   cmmc:
     - SC.L2-3.13.10
 macOS:
@@ -51,16 +50,7 @@
   - cnssi-1253_moderate
   - cnssi-1253_low
   - cmmc_lvl2
-=======
-    - APPL-13-001060
-macOS:
-  - "13.0"
-tags:
-  - 800-53r4_moderate
-  - 800-53r5_moderate
-  - cnssi-1253
   - stig
->>>>>>> a6fbad22
 severity: "medium"
 mobileconfig: true
 mobileconfig_info:
