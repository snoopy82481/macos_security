--- conflicted
+++ resolved
@@ -12,10 +12,6 @@
   link:https://developer.apple.com/library/archive/qa/qa1788/_index.html[]
 
   link:https://www.apple.com/macos/security/[]
-<<<<<<< HEAD
-=======
-
->>>>>>> 5acbdbd2
 check: |
   The technology supports this requirement and cannot be configured to be out of compliance. The technology inherently meets this requirement.
 fix: |
