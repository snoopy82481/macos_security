id: os_implement_cryptography
title: Configure the System to Implement Approved Cryptography to Protect Information
discussion: |
  The information system _IS_ configured to implement approved cryptography to protect information.

  Use of weak or untested encryption algorithms undermines the purposes of utilizing encryption to protect data. The operating system must implement cryptographic modules that adhere to the higher standards that have been tested, validated, and approved by the federal government.

  Apple is committed to the FIPS validation process and historically has always submitted and validated the cryptographic modules in macOS. macOS Sequoia will be submitted for FIPS validation.

  link:https://csrc.nist.gov/Projects/cryptographic-module-validation-program/validated-modules[]

  link:https://support.apple.com/en-us/HT201159[]
check: |
  The technology supports this requirement and cannot be configured to be out of compliance. The technology inherently meets this requirement using FIPS Validated Cryptographic Modules.
fix: |
  The technology inherently meets this requirement. No fix is required.
references:
  cce:
    - CCE-94209-4
  cci:
    - N/A
  800-53r5:
    - SC-13
  800-53r4:
    - SC-13
  disa_stig:
    - N/A
  srg:
    - SRG-OS-000478-GPOS-00223
    - SRG-OS-000033-GPOS-00014
    - SRG-OS-000396-GPOS-00176
  800-171r3:
    - 03.13.11
  cmmc:
    - MP.L2-3.8.6
    - SC.L2-3.13.11
macOS:
  - '15.0'
tags:
  - 800-53r5_low
  - 800-53r5_moderate
  - 800-53r5_high
  - 800-53r4_low
  - 800-53r4_moderate
  - 800-53r4_high
  - 800-171
  - inherent
  - cnssi-1253_low
  - cnssi-1253_high
  - cmmc_lvl2
<<<<<<< HEAD
  - srg
=======
>>>>>>> 13d1e916
  - cnssi-1253_moderate
mobileconfig: false
mobileconfig_info:<|MERGE_RESOLUTION|>--- conflicted
+++ resolved
@@ -48,10 +48,6 @@
   - cnssi-1253_low
   - cnssi-1253_high
   - cmmc_lvl2
-<<<<<<< HEAD
-  - srg
-=======
->>>>>>> 13d1e916
   - cnssi-1253_moderate
 mobileconfig: false
 mobileconfig_info: