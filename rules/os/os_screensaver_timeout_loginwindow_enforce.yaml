id: os_screensaver_timeout_loginwindow_enforce
title: Enforce Screen Saver Timeout at LoginWindow
discussion: |
  The screen saver timeout at LoginWindow _MUST_ be set to $ODV seconds or a shorter length of time.

  This rule ensures that a full session lock is triggered within no more than $ODV seconds of inactivity.
check: |
  /usr/bin/osascript -l JavaScript << EOS
  function run() {
    let timeout = ObjC.unwrap($.NSUserDefaults.alloc.initWithSuiteName('com.apple.screensaver')\
  .objectForKey('loginWindowIdleTime'))
    if ( timeout <= $ODV ) {
      return("true")
    } else {
      return("false")
    }
  }
  EOS
result:
  string: 'true'
fix: |
  This is implemented by a Configuration Profile.
references:
  cce:
    - CCE-92882-0
  cci:
    - CCI-000057
  800-53r5:
    - N/A
  srg:
    - SRG-OS-000029-GPOS-00010
  disa_stig:
    - N/A
  800-171r2:
    - N/A
  cis:
    benchmark:
      - N/A
    controls v8:
<<<<<<< HEAD
      - N/A
=======
      - 4.3
  cmmc:
    - AC.L2-3.1.10
>>>>>>> eae0fb76
macOS:
  - '14.0'
odv:
  hint: Number of seconds.
  recommended: 1200
  stig: 900
tags:
<<<<<<< HEAD
  - newstig
severity: medium
=======
  - cnssi-1253_moderate
severity: "medium"
>>>>>>> eae0fb76
mobileconfig: true
mobileconfig_info:
  com.apple.screensaver:
    loginWindowIdleTime: $ODV<|MERGE_RESOLUTION|>--- conflicted
+++ resolved
@@ -37,13 +37,9 @@
     benchmark:
       - N/A
     controls v8:
-<<<<<<< HEAD
-      - N/A
-=======
       - 4.3
   cmmc:
     - AC.L2-3.1.10
->>>>>>> eae0fb76
 macOS:
   - '14.0'
 odv:
@@ -51,13 +47,9 @@
   recommended: 1200
   stig: 900
 tags:
-<<<<<<< HEAD
   - newstig
+  - cnssi-1253_moderate
 severity: medium
-=======
-  - cnssi-1253_moderate
-severity: "medium"
->>>>>>> eae0fb76
 mobileconfig: true
 mobileconfig_info:
   com.apple.screensaver:
