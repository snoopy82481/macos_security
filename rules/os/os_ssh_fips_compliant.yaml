--- conflicted
+++ resolved
@@ -35,11 +35,7 @@
   ----
 references:
   cce:
-<<<<<<< HEAD
-    - N/A
-=======
     - CCE-92894-5
->>>>>>> 5acbdbd2
   cci:
     - N/A
   800-53r5:
