--- conflicted
+++ resolved
@@ -34,12 +34,9 @@
   - 800-53r4_high
   - 800-171
   - n_a
-<<<<<<< HEAD
   - cnssi-1253_moderate
   - cnssi-1253_low
   - cnssi-1253_high
-=======
   - cmmc_lvl2
->>>>>>> 9e29b7c8
 mobileconfig: false
 mobileconfig_info: