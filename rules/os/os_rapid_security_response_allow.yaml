id: os_rapid_security_response_allow
title: "Enforce Rapid Security Response Mechanism"
discussion: |
  Rapid security response mechanism _MUST_ be enabled.
check: |
  /usr/bin/osascript -l JavaScript << EOS
  $.NSUserDefaults.alloc.initWithSuiteName('com.apple.applicationaccess')\
  .objectForKey('allowRapidSecurityResponseInstallation').js
  EOS
result:
  string: "true"
fix: |
  This is implemented by a Configuration Profile.
references:
  cce:
    - CCE-91860-7
  cci: 
    - N/A
  800-53r5:
    - SI-2
    - SI-2(5)
    - SI-3
  srg:
    - N/A
  disa_stig:
    - N/A
  800-171r2:
    - 3.14.1
    - 3.14.2
    - 3.13.3
  cis:
    benchmark:
      - N/A
    controls v8:
      - N/A
  cmmc:
    - SI.L1-3.14.1
    - SI.L1-3.14.2
    - SI.L1-3.14.4
macOS:
  - "13.0"
tags:
  - 800-53r5_low 
  - 800-53r5_moderate 
  - 800-53r5_high 
  - 800-171
<<<<<<< HEAD
  - cnssi-1253_moderate
  - cnssi-1253_low
  - cnssi-1253_high
=======
  - cmmc_lvl2
  - cmmc_lvl1
>>>>>>> 9e29b7c8
mobileconfig: true
mobileconfig_info:
  com.apple.applicationaccess:
    allowRapidSecurityResponseInstallation: true<|MERGE_RESOLUTION|>--- conflicted
+++ resolved
@@ -44,14 +44,11 @@
   - 800-53r5_moderate 
   - 800-53r5_high 
   - 800-171
-<<<<<<< HEAD
   - cnssi-1253_moderate
   - cnssi-1253_low
   - cnssi-1253_high
-=======
   - cmmc_lvl2
   - cmmc_lvl1
->>>>>>> 9e29b7c8
 mobileconfig: true
 mobileconfig_info:
   com.apple.applicationaccess:
