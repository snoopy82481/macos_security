--- conflicted
+++ resolved
@@ -30,11 +30,7 @@
   This is implemented by a Configuration Profile.
 references:
   cce:
-<<<<<<< HEAD
-    - N/A
-=======
     - CCE-92788-9
->>>>>>> 5acbdbd2
   cci:
     - N/A
   800-53r5:
