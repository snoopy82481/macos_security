--- conflicted
+++ resolved
@@ -4,11 +4,7 @@
   The ability to log in to another user's active or locked session _MUST_ be disabled.
 
   macOS has a privilege that can be granted to any user that will allow that user to unlock active user's sessions. Disabling the admins and/or user's ability to log into another user's active andlocked session prevents unauthorized persons from viewing potentially sensitive and/or personal information.
-<<<<<<< HEAD
-
-=======
   
->>>>>>> aa0b525b
   NOTE: Configuring this setting will disable TouchID from unlocking the screensaver.
 check: |
   /usr/bin/security authorizationdb read system.login.screensaver 2>&1 | /usr/bin/grep -c '<string>authenticate-session-owner</string>'
