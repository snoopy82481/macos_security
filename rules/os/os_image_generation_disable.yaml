id: os_image_generation_disable
title: Disable AI Image Generation
discussion: |-
  Apple Intelligence features that use off device AI _MUST_ be disabled.
check: |
  /usr/bin/osascript -l JavaScript << EOS
  $.NSUserDefaults.alloc.initWithSuiteName('com.apple.applicationaccess')\
  .objectForKey('allowImagePlayground').js
  EOS
result:
  string: 'false'
fix: |
  This is implemented by a Configuration Profile.
references:
  cce:
    - N/A
  cci:
    - N/A
  800-53r5:
<<<<<<< HEAD
    - AC-20
    - AC-20(1)
    - CM-7
    - CM-7(1)
    - SC-7(10)
=======
    - N/A
  cmmc:
    - AC.L1-3.1.20
    - CM.L2-3.4.6
    - CM.L2-3.4.7
>>>>>>> 391e5ff6
macOS:
  - '15.0'
tags:
  - cmmc_lvl2
  - cmmc_lvl1
mobileconfig: true
mobileconfig_info:
  com.apple.applicationaccess:
    allowImagePlayground: false<|MERGE_RESOLUTION|>--- conflicted
+++ resolved
@@ -17,22 +17,22 @@
   cci:
     - N/A
   800-53r5:
-<<<<<<< HEAD
     - AC-20
     - AC-20(1)
     - CM-7
     - CM-7(1)
     - SC-7(10)
-=======
-    - N/A
+  800-171r3:
+    - 03.01.20
+    - 03.04.06    
   cmmc:
     - AC.L1-3.1.20
     - CM.L2-3.4.6
     - CM.L2-3.4.7
->>>>>>> 391e5ff6
 macOS:
   - '15.0'
 tags:
+  - 800-171
   - cmmc_lvl2
   - cmmc_lvl1
 mobileconfig: true
