id: os_time_server_enabled
title: "Enable Time Synchronization Daemon"
discussion: |
  The macOS time synchronization daemon (timed) _MUST_ be enabled for proper time synchronization to an authorized time server.

  NOTE: The time synchronization daemon is enabled by default on macOS.
check: |
  /bin/launchctl list | /usr/bin/grep -c com.apple.timed
result:
  integer: 1
fix: |
  [source,bash]
  ----
  /bin/launchctl load -w /System/Library/LaunchDaemons/com.apple.timed.plist
  ----
references:
  cce:
    - CCE-91904-3
  cci:
    - CCI-002046
    - CCI-001891
  800-53r5:
    - AU-12(1)
    - SC-45(1)
  800-53r4:
    - AU-8(1)
  srg:
    - SRG-OS-000355-GPOS-00143
    - SRG-OS-000356-GPOS-00144
  disa_stig:
    - APPL-13-000014
  800-171r2:
    - 3.3.7
  cis:
    benchmark:
      - N/A
    controls v8:
      - 8.4
  cmmc:
    - AU.L2-3.3.7
macOS:
  - "13.0"
tags:
  - 800-171
  - cnssi-1253
  - 800-53r5_low
  - 800-53r5_moderate
  - 800-53r5_high
  - 800-53r4_moderate
  - 800-53r4_high
  - cisv8
<<<<<<< HEAD
  - cnssi-1253_moderate
  - cnssi-1253_low
  - cnssi-1253_high
  - cmmc_lvl2
=======
  - stig
>>>>>>> a6fbad22
severity: "medium"
mobileconfig: false
mobileconfig_info:<|MERGE_RESOLUTION|>--- conflicted
+++ resolved
@@ -49,14 +49,11 @@
   - 800-53r4_moderate
   - 800-53r4_high
   - cisv8
-<<<<<<< HEAD
   - cnssi-1253_moderate
   - cnssi-1253_low
   - cnssi-1253_high
   - cmmc_lvl2
-=======
   - stig
->>>>>>> a6fbad22
 severity: "medium"
 mobileconfig: false
 mobileconfig_info: