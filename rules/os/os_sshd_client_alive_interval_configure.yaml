--- conflicted
+++ resolved
@@ -38,15 +38,12 @@
   default: 900
   stig: 900
 tags:
-<<<<<<< HEAD
-=======
   - 800-53r5_moderate
   - 800-53r5_high
   - 800-53r4_moderate 
   - 800-53r4_high 
   - 800-171
   - cnssi-1253
->>>>>>> 4580e07e
   - stig
 severity: "medium"
 mobileconfig: false
