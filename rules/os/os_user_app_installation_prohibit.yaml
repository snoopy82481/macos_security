--- conflicted
+++ resolved
@@ -57,8 +57,4 @@
   com.apple.applicationaccess.new:
     familyControlsEnabled: true
     pathBlackList:
-<<<<<<< HEAD
-      - /Users/
-=======
-      - "/Users/"
->>>>>>> 5acbdbd2
+      - /Users/