--- conflicted
+++ resolved
@@ -17,13 +17,8 @@
     - N/A
   disa_stig:
     - N/A
-<<<<<<< HEAD
-  800-171r2:
-    - N/A
   indigo:
     - ANNEX K
-=======
->>>>>>> 7ae14d8c
   cis:
     benchmark:
       - 3.2.1.26 (level 1 - Institutionally-Owned Devices)
