id: os_sudoers_tty_configure
title: "Configure Sudoers to Authenticate Users on a Per -tty Basis"
discussion: |
  The file /etc/sudoers _MUST_ be configured to include tty_tickets.

  This rule ensures that the "sudo" command will prompt for the administrator’s password at least once in each newly opened terminal window. This prevents a malicious user from taking advantage of an unlocked computer or an abandoned logon session by bypassing the normal password prompt requirement. Without the "tty_tickets" option, all open local and remote logon sessions would be authenticated to use sudo without a password for the duration of the configured password timeout window.
check: |
  /usr/bin/find /etc/sudoers* -type f -exec /usr/bin/grep -E "^Defaults\s+\!tty_tickets" '{}' \; | /usr/bin/wc -l | /usr/bin/xargs
result:
  integer: 0
fix: |
  [source,bash]
  ----
  /usr/bin/find /etc/sudoers* -type f -exec sed -i '' '/!tty_tickets/d' '{}' \;
  ----
references:
  cce:
    - CCE-91015-8
  cci:
    - CCI-000366
  800-53r5:
    - CM-5(1)
    - IA-11
  800-53r4:
    - IA-11
  srg:
    - SRG-OS-000480-GPOS-00227
  disa_stig:
<<<<<<< HEAD
    - N/A
  cis:
    benchmark:
      - 5.4 (level 1)
    v8:
      - 4.3
=======
    - APPL-12-004021
>>>>>>> 8ef37541
macOS:
  - "12.0"
tags:
  - 800-53r5_low 
  - 800-53r5_moderate 
  - 800-53r5_high 
  - cnssi-1253
<<<<<<< HEAD
  - cis_lvl1
  - cis_lvl2
  - cisv8
=======
  - stig
severity: "high"
>>>>>>> 8ef37541
mobileconfig: false
mobileconfig_info:<|MERGE_RESOLUTION|>--- conflicted
+++ resolved
@@ -26,16 +26,12 @@
   srg:
     - SRG-OS-000480-GPOS-00227
   disa_stig:
-<<<<<<< HEAD
-    - N/A
+    - APPL-12-004021
   cis:
     benchmark:
       - 5.4 (level 1)
     v8:
       - 4.3
-=======
-    - APPL-12-004021
->>>>>>> 8ef37541
 macOS:
   - "12.0"
 tags:
@@ -43,13 +39,10 @@
   - 800-53r5_moderate 
   - 800-53r5_high 
   - cnssi-1253
-<<<<<<< HEAD
   - cis_lvl1
   - cis_lvl2
   - cisv8
-=======
   - stig
 severity: "high"
->>>>>>> 8ef37541
 mobileconfig: false
 mobileconfig_info: