--- conflicted
+++ resolved
@@ -15,11 +15,8 @@
     - CCE-85442-2
   cci: 
     - CCI-000056
-<<<<<<< HEAD
-=======
   800-53r5:
     - AC-11
->>>>>>> 63e318ac
   800-53r4: 
     - AC-11
   srg: 
@@ -42,4 +39,4 @@
 mobileconfig: true
 mobileconfig_info:
   com.apple.screensaver:
-    askForPasswordDelay: 5
+    askForPasswordDelay: 5