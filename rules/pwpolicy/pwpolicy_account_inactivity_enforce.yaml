id: pwpolicy_account_inactivity_enforce
title: "Disable Accounts after $ODV Days of Inactivity"
discussion: |
  The macOS _MUST_ be configured to disable accounts after $ODV days of inactivity.

  This rule prevents malicious users from making use of unused accounts to gain access to the system while avoiding detection. 
check: | 
  /usr/bin/pwpolicy -getaccountpolicies 2> /dev/null | /usr/bin/tail +2 | /usr/bin/xmllint --xpath '//dict/key[text()="policyAttributeInactiveDays"]/following-sibling::integer[1]/text()' -
result:
  integer: $ODV
fix: |
  This setting may be enforced using local policy or by a directory service.
  
  To set local policy to disable an inactive user after $ODV days, edit the current password policy to contain the following <dict> within the "policyCategoryAuthentication":
  
  [source,xml]
  ----
  <dict>
  <key>policyContent</key>
  <string>policyAttributeLastAuthenticationTime &gt; policyAttributeCurrentTime - (policyAttributeInactiveDays * 24 * 60 * 60)</string>
  <key>policyIdentifier</key>
  <string>Inactive Account</string>
  <key>policyParameters</key>
  <dict>
  <key>policyAttributeInactiveDays<key>
  <integer>$ODV</integer>
  </dict>
  </dict>
  ----
  After saving the file and exiting to the command prompt, run the following command to load the new policy file, substituting the path to the file in place of "$pwpolicy_file".
  
  [source,bash]
  ----
  /usr/bin/pwpolicy setaccountpolicies $pwpolicy_file
  ----
  NOTE: See the password policy supplemental on more information on how to implement password policies on macOS.
references:
  cce:
    - CCE-91914-2
  cci: 
    - N/A
  800-53r5:
    - AC-2(3)
  800-53r4:
    - IA-4
  srg:
    - N/A
  disa_stig:
    - N/A
  800-171r2:
    - 3.5.5
    - 3.5.6
  cis:
    benchmark:
      - N/A
    controls v8:
      - 5.3
  cmmc:
    - IA.L2-3.5.6
macOS:
  - "13.0"
odv:
  hint: "Number of days."
  recommended: 35
tags:
  - 800-171
  - 800-53r4_low
  - 800-53r4_moderate
  - 800-53r4_high
  - 800-53r5_moderate
  - 800-53r5_high
  - cisv8
<<<<<<< HEAD
  - cnssi-1253_moderate
  - cnssi-1253_high
=======
  - cmmc_lvl2
>>>>>>> 9e29b7c8
mobileconfig: false
mobileconfig_info:<|MERGE_RESOLUTION|>--- conflicted
+++ resolved
@@ -70,11 +70,8 @@
   - 800-53r5_moderate
   - 800-53r5_high
   - cisv8
-<<<<<<< HEAD
   - cnssi-1253_moderate
   - cnssi-1253_high
-=======
   - cmmc_lvl2
->>>>>>> 9e29b7c8
 mobileconfig: false
 mobileconfig_info: