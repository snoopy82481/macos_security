--- conflicted
+++ resolved
@@ -62,14 +62,11 @@
   - 800-53r5_high
   - cis_lvl2
   - cisv8
-<<<<<<< HEAD
   - cnssi-1253_moderate
   - cnssi-1253_low
   - cnssi-1253_high
   - cmmc_lvl2
-=======
   - stig
->>>>>>> a6fbad22
 severity: "medium"
 mobileconfig: true
 mobileconfig_info:
