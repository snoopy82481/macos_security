--- conflicted
+++ resolved
@@ -32,17 +32,10 @@
   srg:
     - SRG-OS-000095-GPOS-00049
   disa_stig:
-<<<<<<< HEAD
     - APPL-15-002170
-  800-171r2:
-    - 3.1.20
-    - 3.4.6
-=======
-    - N/A
   800-171r3:
     - 03.01.20
     - 03.04.06
->>>>>>> b32a6bf1
   cis:
     benchmark:
       - N/A
@@ -69,6 +62,7 @@
   - cnssi-1253_high
   - cmmc_lvl2
   - cmmc_lvl1
+  - cisv8
   - stig
 severity: medium
 mobileconfig: true
