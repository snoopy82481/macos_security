--- conflicted
+++ resolved
@@ -31,17 +31,10 @@
   srg:
     - SRG-OS-000095-GPOS-00049
   disa_stig:
-<<<<<<< HEAD
     - APPL-15-002160
-  800-171r2:
-    - 3.1.20
-    - 3.4.6
-=======
-    - N/A
   800-171r3:
     - 03.01.20
     - 03.04.06
->>>>>>> b32a6bf1
   cis:
     benchmark:
       - N/A
