--- conflicted
+++ resolved
@@ -4,16 +4,11 @@
   The macOS built-in Calendar.app connection to Apple's iCloud service _MUST_ be disabled. 
   
   Apple's iCloud service does not provide an organization with enough control over the storage and access of data and, therefore, automated calendar synchronization _MUST_ be controlled by an organization approved service.
-<<<<<<< HEAD
-check:
-  /usr/bin/profiles -P -o stdout | /usr/bin/grep -c 'allowCloudCalendar = 0'
-=======
 check: |
   /usr/bin/osascript -l JavaScript << EOS
   $.NSUserDefaults.alloc.initWithSuiteName('com.apple.applicationaccess')\
   .objectForKey('allowCloudCalendar').js
   EOS
->>>>>>> aa260790
 result:
   string: "false"
 fix: |
