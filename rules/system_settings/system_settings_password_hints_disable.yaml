--- conflicted
+++ resolved
@@ -25,15 +25,9 @@
   srg:
     - SRG-OS-000079-GPOS-00047
   disa_stig:
-<<<<<<< HEAD
     - APPL-15-003012
-  800-171r2:
-    - 3.5.11
-=======
-    - N/A
   800-171r3:
     - 03.05.11
->>>>>>> b32a6bf1
   cis:
     benchmark:
       - 2.10.5 (level 1)
