--- conflicted
+++ resolved
@@ -32,15 +32,9 @@
   srg:
     - SRG-OS-000028-GPOS-00009
   disa_stig:
-<<<<<<< HEAD
     - APPL-15-000003
-  800-171r2:
-    - 3.1.10
-=======
-    - N/A
   800-171r3:
     - 03.01.10
->>>>>>> b32a6bf1
   cis:
     benchmark:
       - 2.10.2 (level 1)
