--- conflicted
+++ resolved
@@ -41,19 +41,11 @@
 macOS:
   - '14.0'
 odv:
-<<<<<<< HEAD
-  hint: Name of timeserver(s) separated by commas.
-  recommended: time-a.nist.gov,time-b.nist.gov
-  cis_lvl1: time.apple.com
-  cis_lvl2: time.apple.com
-  stig: time-a.nist.gov,time-b.nist.gov
-=======
   hint: "Name of timeserver. As of macOS 10.13 only one time server is supported."
   recommended: "time.nist.gov"
   cis_lvl1: "time.apple.com"
   cis_lvl2: "time.apple.com"
   stig: "time.nist.gov"
->>>>>>> aa0b525b
 tags:
   - 800-171
   - 800-53r5_low
