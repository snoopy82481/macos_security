--- conflicted
+++ resolved
@@ -30,15 +30,9 @@
     - SRG-OS-000300-GPOS-00118
     - SRG-OS-000095-GPOS-00049
   disa_stig:
-<<<<<<< HEAD
     - APPL-15-002080
-  800-171r2:
-    - 3.4.6
-=======
-    - N/A
   800-171r3:
     - 03.04.06
->>>>>>> b32a6bf1
   cis:
     benchmark:
       - 2.3.1.2 (level 1)
