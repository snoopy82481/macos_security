--- conflicted
+++ resolved
@@ -27,11 +27,7 @@
   ----
 references:
   cce:
-<<<<<<< HEAD
-    - N/A
-=======
     - CCE-92959-6
->>>>>>> 5acbdbd2
   cci:
     - CCI-000366
   800-53r5:
