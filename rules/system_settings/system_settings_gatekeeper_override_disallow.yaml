id: system_settings_gatekeeper_override_disallow
title: Configure Gatekeeper to Disallow End User Override
discussion: |
  Gatekeeper _MUST_ be configured with a configuration profile to prevent normal users from overriding its settings.

  If users are allowed to disable Gatekeeper or set it to a less restrictive setting, malware could be introduced into the system.
check: |
  /usr/bin/osascript -l JavaScript << EOS
  $.NSUserDefaults.alloc.initWithSuiteName('com.apple.systempolicy.managed')\
  .objectForKey('DisableOverride').js
  EOS
result:
  string: 'true'
fix: |
  This is implemented by a Configuration Profile.
references:
  cce:
<<<<<<< HEAD
    - N/A
=======
    - CCE-92962-0
>>>>>>> 5acbdbd2
  cci:
    - N/A
  800-53r5:
    - CM-5
    - SI-7(15)
  800-53r4:
    - CM-5
    - SI-7(15)
  srg:
    - N/A
  disa_stig:
    - N/A
  800-171r2:
    - 3.4.5
  cmmc:
    - CM.L2-3.4.5
macOS:
  - '14.0'
tags:
  - 800-53r5_low
  - 800-53r5_moderate
  - 800-53r5_high
  - 800-53r4_moderate
  - 800-53r4_high
  - 800-171
  - cnssi-1253_moderate
  - cnssi-1253_low
  - cnssi-1253_high
  - cmmc_lvl2
severity: medium
mobileconfig: true
mobileconfig_info:
  com.apple.systempolicy.managed:
<<<<<<< HEAD
    DisableOverride: true
=======
    DisableOverride: true
>>>>>>> 5acbdbd2
<|MERGE_RESOLUTION|>--- conflicted
+++ resolved
@@ -15,11 +15,7 @@
   This is implemented by a Configuration Profile.
 references:
   cce:
-<<<<<<< HEAD
-    - N/A
-=======
     - CCE-92962-0
->>>>>>> 5acbdbd2
   cci:
     - N/A
   800-53r5:
@@ -53,8 +49,4 @@
 mobileconfig: true
 mobileconfig_info:
   com.apple.systempolicy.managed:
-<<<<<<< HEAD
-    DisableOverride: true
-=======
-    DisableOverride: true
->>>>>>> 5acbdbd2
+    DisableOverride: true