--- conflicted
+++ resolved
@@ -24,11 +24,7 @@
   ----
 references:
   cce:
-<<<<<<< HEAD
-    - N/A
-=======
     - CCE-92952-1
->>>>>>> 5acbdbd2
   cci:
     - N/A
   800-53r5:
