--- conflicted
+++ resolved
@@ -33,7 +33,6 @@
 macOS:
   - "13.0"
 tags:
-<<<<<<< HEAD
   - 800-53r5_moderate 
   - 800-53r5_high 
   - 800-53r4_moderate 
@@ -43,15 +42,7 @@
   - cnssi-1253_low
   - cnssi-1253_high
   - cmmc_lvl2
-=======
-  - 800-53r5_moderate
-  - 800-53r5_high
-  - 800-53r4_moderate
-  - 800-53r4_high
-  - 800-171
-  - cnssi-1253
   - stig
->>>>>>> a6fbad22
 severity: "medium"
 mobileconfig: true
 mobileconfig_info:
