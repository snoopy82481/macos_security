<<<<<<< HEAD
title: "macOS 15.0: Security Configuration - CIS Apple macOS 15.0 Sequoia v1.0.0 Benchmark (Level 2)"
description: |
  This guide describes the actions to take when securing a macOS 15.0 system against the CIS Apple macOS 15.0 Sequoia v1.0.0 Benchmark (Level 2) security baseline.
=======
title: "macOS 15.0: Security Configuration - CIS Apple macOS 15.0 Sequoia v1.1.0 Benchmark (Level 2)"
description: |
  This guide describes the actions to take when securing a macOS 15.0 system against the CIS Apple macOS 15.0 Sequoia v1.1.0 Benchmark (Level 2) security baseline.
>>>>>>> 13d1e916
authors: |
  *macOS Security Compliance Project*

  The CIS Benchmarks are referenced with the permission and support of the Center for Internet Security® (CIS®)
  |===
  |Edward Byrd|Center for Internet Security
  |Ron Colvin|Center for Internet Security
  |Allen Golbig|Jamf
  |===
parent_values: "cis_lvl2"
profile:
  - section: "auditing"
    rules:
      - audit_acls_files_configure
      - audit_acls_folders_configure
      - audit_auditd_enabled
      - audit_control_acls_configure
      - audit_control_group_configure
      - audit_control_mode_configure
      - audit_control_owner_configure
      - audit_files_group_configure
      - audit_files_mode_configure
      - audit_files_owner_configure
      - audit_flags_aa_configure
      - audit_flags_ad_configure
      - audit_flags_ex_configure
      - audit_flags_fm_failed_configure
      - audit_flags_fr_configure
      - audit_flags_fw_configure
      - audit_flags_lo_configure
      - audit_folder_group_configure
      - audit_folder_owner_configure
      - audit_folders_mode_configure
      - audit_retention_configure
  - section: "icloud"
    rules:
      - icloud_sync_disable
  - section: "macos"
    rules:
      - os_airdrop_disable
      - os_anti_virus_installed
      - os_authenticated_root_enable
      - os_bonjour_disable
      - os_config_data_install_enforce
      - os_gatekeeper_enable
      - os_guest_folder_removed
      - os_home_folders_secure
      - os_httpd_disable
      - os_install_log_retention_configure
<<<<<<< HEAD
      - os_iphone_mirroring_disable
=======
      - os_mail_summary_disable
>>>>>>> 13d1e916
      - os_mdm_require
      - os_mobile_file_integrity_enable
      - os_nfsd_disable
      - os_notes_transcription_disable
      - os_notes_transcription_summary_disable
      - os_on_device_dictation_enforce
      - os_password_hint_remove
      - os_policy_banner_loginwindow_enforce
      - os_power_nap_disable
      - os_root_disable
      - os_safari_advertising_privacy_protection_enable
      - os_safari_open_safe_downloads_disable
      - os_safari_prevent_cross-site_tracking_enable
      - os_safari_show_full_website_address_enable
      - os_safari_show_status_bar_enabled
      - os_safari_warn_fraudulent_website_enable
      - os_show_filename_extensions_enable
      - os_sip_enable
      - os_sleep_and_display_sleep_apple_silicon_enable
      - os_software_update_deferral
      - os_sudo_log_enforce
      - os_sudo_timeout_configure
      - os_sudoers_timestamp_type_configure
      - os_system_wide_applications_configure
      - os_terminal_secure_keyboard_enable
      - os_time_server_enabled
      - os_unlock_active_user_session_disable
      - os_world_writable_library_folder_configure
      - os_world_writable_system_folder_configure
      - os_writing_tools_disable
  - section: "passwordpolicy"
    rules:
      - pwpolicy_account_lockout_enforce
      - pwpolicy_account_lockout_timeout_enforce
      - pwpolicy_alpha_numeric_enforce
      - pwpolicy_custom_regex_enforce
      - pwpolicy_history_enforce
      - pwpolicy_max_lifetime_enforce
      - pwpolicy_minimum_length_enforce
      - pwpolicy_special_character_enforce
  - section: "systemsettings"
    rules:
      - system_settings_airplay_receiver_disable
      - system_settings_automatic_login_disable
      - system_settings_bluetooth_menu_enable
      - system_settings_bluetooth_sharing_disable
      - system_settings_content_caching_disable
      - system_settings_critical_update_install_enforce
      - system_settings_diagnostics_reports_disable
<<<<<<< HEAD
=======
      - system_settings_external_intelligence_disable
      - system_settings_external_intelligence_sign_in_disable
>>>>>>> 13d1e916
      - system_settings_filevault_enforce
      - system_settings_firewall_enable
      - system_settings_firewall_stealth_mode_enable
      - system_settings_guest_access_smb_disable
      - system_settings_guest_account_disable
      - system_settings_hot_corners_secure
      - system_settings_improve_assistive_voice_disable
<<<<<<< HEAD
=======
      - system_settings_improve_search_disable
>>>>>>> 13d1e916
      - system_settings_improve_siri_dictation_disable
      - system_settings_install_macos_updates_enforce
      - system_settings_internet_sharing_disable
      - system_settings_location_services_enable
      - system_settings_location_services_menu_enforce
      - system_settings_loginwindow_loginwindowtext_enable
      - system_settings_loginwindow_prompt_username_password_enforce
      - system_settings_media_sharing_disabled
      - system_settings_password_hints_disable
      - system_settings_personalized_advertising_disable
      - system_settings_printer_sharing_disable
      - system_settings_rae_disable
      - system_settings_remote_management_disable
      - system_settings_screen_sharing_disable
      - system_settings_screensaver_ask_for_password_delay_enforce
      - system_settings_screensaver_timeout_enforce
      - system_settings_siri_disable
      - system_settings_smbd_disable
      - system_settings_software_update_app_update_enforce
      - system_settings_software_update_download_enforce
      - system_settings_software_update_enforce
      - system_settings_softwareupdate_current
      - system_settings_ssh_disable
      - system_settings_system_wide_preferences_configure
      - system_settings_time_machine_auto_backup_enable
      - system_settings_time_machine_encrypted_configure
      - system_settings_time_server_configure
      - system_settings_time_server_enforce
      - system_settings_wake_network_access_disable
      - system_settings_wifi_menu_enable
  - section: "Supplemental"
    rules:
      - supplemental_cis_manual
      - supplemental_filevault
      - supplemental_password_policy<|MERGE_RESOLUTION|>--- conflicted
+++ resolved
@@ -1,12 +1,6 @@
-<<<<<<< HEAD
-title: "macOS 15.0: Security Configuration - CIS Apple macOS 15.0 Sequoia v1.0.0 Benchmark (Level 2)"
-description: |
-  This guide describes the actions to take when securing a macOS 15.0 system against the CIS Apple macOS 15.0 Sequoia v1.0.0 Benchmark (Level 2) security baseline.
-=======
 title: "macOS 15.0: Security Configuration - CIS Apple macOS 15.0 Sequoia v1.1.0 Benchmark (Level 2)"
 description: |
   This guide describes the actions to take when securing a macOS 15.0 system against the CIS Apple macOS 15.0 Sequoia v1.1.0 Benchmark (Level 2) security baseline.
->>>>>>> 13d1e916
 authors: |
   *macOS Security Compliance Project*
 
@@ -56,11 +50,7 @@
       - os_home_folders_secure
       - os_httpd_disable
       - os_install_log_retention_configure
-<<<<<<< HEAD
-      - os_iphone_mirroring_disable
-=======
       - os_mail_summary_disable
->>>>>>> 13d1e916
       - os_mdm_require
       - os_mobile_file_integrity_enable
       - os_nfsd_disable
@@ -110,11 +100,8 @@
       - system_settings_content_caching_disable
       - system_settings_critical_update_install_enforce
       - system_settings_diagnostics_reports_disable
-<<<<<<< HEAD
-=======
       - system_settings_external_intelligence_disable
       - system_settings_external_intelligence_sign_in_disable
->>>>>>> 13d1e916
       - system_settings_filevault_enforce
       - system_settings_firewall_enable
       - system_settings_firewall_stealth_mode_enable
@@ -122,10 +109,7 @@
       - system_settings_guest_account_disable
       - system_settings_hot_corners_secure
       - system_settings_improve_assistive_voice_disable
-<<<<<<< HEAD
-=======
       - system_settings_improve_search_disable
->>>>>>> 13d1e916
       - system_settings_improve_siri_dictation_disable
       - system_settings_install_macos_updates_enforce
       - system_settings_internet_sharing_disable
