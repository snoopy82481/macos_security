--- conflicted
+++ resolved
@@ -1,12 +1,6 @@
-<<<<<<< HEAD
-title: "macOS 15.0: Security Configuration - CIS Apple macOS 15.0 Sequoia v1.0.0 Benchmark (Level 1)"
-description: |
-  This guide describes the actions to take when securing a macOS 15.0 system against the CIS Apple macOS 15.0 Sequoia v1.0.0 Benchmark (Level 1) security baseline.
-=======
 title: "macOS 15.0: Security Configuration - CIS Apple macOS 15.0 Sequoia v1.1.0 Benchmark (Level 1)"
 description: |
   This guide describes the actions to take when securing a macOS 15.0 system against the CIS Apple macOS 15.0 Sequoia v1.1.0 Benchmark (Level 1) security baseline.
->>>>>>> 13d1e916
 authors: |
   *macOS Security Compliance Project*
 
@@ -45,11 +39,7 @@
       - os_home_folders_secure
       - os_httpd_disable
       - os_install_log_retention_configure
-<<<<<<< HEAD
-      - os_iphone_mirroring_disable
-=======
       - os_mail_summary_disable
->>>>>>> 13d1e916
       - os_mdm_require
       - os_mobile_file_integrity_enable
       - os_nfsd_disable
